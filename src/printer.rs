--- conflicted
+++ resolved
@@ -368,26 +368,17 @@
         Ok(())
     }
 
-<<<<<<< HEAD
-    pub fn print_response_body(&mut self, mut response: Response) -> anyhow::Result<()> {
-        let content_type = get_content_type(response.headers());
-=======
     pub fn print_response_body(
         &mut self,
         mut response: Response,
         encoding: Option<&'static Encoding>,
         mime: Option<&str>,
     ) -> anyhow::Result<()> {
-        if !self.print.response_body {
-            return Ok(());
-        }
-
         let content_type = mime
             .map(ContentType::from)
             .unwrap_or_else(|| get_content_type(response.headers()));
         let encoding = encoding.unwrap_or_else(|| guess_encoding(&response));
 
->>>>>>> f588b084
         if !self.buffer.is_terminal() {
             if (self.color || self.indent_json) && content_type.is_text() {
                 // The user explicitly asked for formatting even though this is
