use assert_cmd::prelude::*;
use blake2::{Blake2b, Digest};
use indoc::indoc;
<<<<<<< HEAD
use std::fs;
=======
use predicates::prelude::*;
>>>>>>> 57793f85
use std::process::Command;

fn get_command() -> Command {
    let mut cmd = Command::cargo_bin("ht").expect("binary should be present");
    cmd.env("HT_TEST_MODE", "1");
    cmd
}

#[test]
fn basic_post() -> Result<(), Box<dyn std::error::Error>> {
    let mut cmd = get_command();
    cmd.arg("-v")
        .arg("--offline")
        .arg("--ignore-stdin")
        .arg("--pretty=format")
        .arg("post")
        .arg("httpbin.org/post")
        .arg("name=ali");

    cmd.assert().stdout(indoc! {r#"
        POST /post HTTP/1.1
        accept: application/json, */*
        accept-encoding: gzip, deflate
        connection: keep-alive
        content-length: 14
        content-type: application/json
        host: httpbin.org
        user-agent: ht/0.0.0 (test mode)

        {
            "name": "ali"
        }

    "#});

    Ok(())
}

#[test]
fn basic_head() -> Result<(), Box<dyn std::error::Error>> {
    let mut cmd = Command::cargo_bin("ht")?;
    cmd.arg("-v")
        .arg("--offline")
        .arg("--ignore-stdin")
        .arg("--pretty=format")
        .arg("head")
        .arg("httpbin.org/get");

    cmd.assert().stdout(indoc! {r#"
        HEAD /get HTTP/1.1
        accept: */*
        accept-encoding: gzip, deflate
        connection: keep-alive
        host: httpbin.org

        "#});

    Ok(())
}
#[test]
fn basic_get() -> Result<(), Box<dyn std::error::Error>> {
    let mut cmd = get_command();
    cmd.arg("-v")
        .arg("--offline")
        .arg("--ignore-stdin")
        .arg("--pretty=format")
        .arg("get")
        .arg("httpbin.org/get");

    cmd.assert().stdout(indoc! {r#"
            GET /get HTTP/1.1
            accept: */*
            accept-encoding: gzip, deflate
            connection: keep-alive
            host: httpbin.org
    
        "#});

    Ok(())
}

fn clear_session_file(name: String) -> std::io::Result<()> {
    // Clear session file
    let mut config_dir = match dirs::config_dir() {
        None => panic!("couldn't get config directory"),
        Some(dir) => dir,
    };
    config_dir.push("ht");
    config_dir.push("sessions");
    config_dir.push("httpbin.org");
    let hash = Blake2b::new().chain(name).finalize();
    config_dir.push(format!("{:x}", hash).get(0..10).unwrap().to_string());
    config_dir.set_extension("json");
    match fs::remove_file(config_dir) {
        Err(why) => {
            if why.kind() == std::io::ErrorKind::NotFound {
                Ok(())
            } else {
                Err(why)
            }
        }
        Ok(()) => Ok(()),
    }
}

#[test]
fn session_bearer() -> Result<(), Box<dyn std::error::Error>> {
    match clear_session_file("test_bearer".to_string()) {
        Err(why) => panic!("failed to remove session file : {}", why),
        Ok(()) => (),
    }

    let mut cmd = Command::cargo_bin("ht")?;
    cmd.arg("-v")
        .arg("--offline")
        .arg("--ignore-stdin")
        .arg("--pretty=format")
        .arg("--session=test_bearer")
        .arg("--auth-type=Bearer")
        .arg("--auth=token")
        .arg("get")
        .arg("httpbin.org/bearer")
        .arg("foo:bar");

    cmd.assert().stdout(indoc! {r#"
        GET /bearer HTTP/1.1
        accept: */*
        accept-encoding: gzip, deflate
        authorization: Bearer token
        connection: keep-alive
        foo: bar
        host: httpbin.org

    "#});

    cmd = Command::cargo_bin("ht")?;
    cmd.arg("-v")
        .arg("--offline")
        .arg("--ignore-stdin")
        .arg("--pretty=format")
        .arg("--session=test_bearer")
        .arg("get")
        .arg("httpbin.org/bearer")
        .arg("foooo:baroo");

    cmd.assert().stdout(indoc! {r#"
        GET /bearer HTTP/1.1
        accept: */*
        accept-encoding: gzip, deflate
        authorization: Bearer token
        connection: keep-alive
        foo: bar
        foooo: baroo
        host: httpbin.org
        user-agent: ht/0.0.0 (test mode)

    "#});

    Ok(())
}

#[test]
<<<<<<< HEAD
fn session_basic() -> Result<(), Box<dyn std::error::Error>> {
    match clear_session_file("test_basic".to_string()) {
        Err(why) => panic!("failed to remove session file : {}", why),
        Ok(()) => (),
    }

    let mut cmd = Command::cargo_bin("ht")?;
=======
fn basic_head() -> Result<(), Box<dyn std::error::Error>> {
    let mut cmd = get_command();
>>>>>>> 57793f85
    cmd.arg("-v")
        .arg("--offline")
        .arg("--ignore-stdin")
        .arg("--pretty=format")
        .arg("--session=test_basic")
        .arg("--auth-type=Basic")
        .arg("--auth=me:pass")
        .arg("get")
        .arg("httpbin.org/basic-auth/me/pass")
        .arg("foo:bar");

    cmd.assert().stdout(indoc! {r#"
        GET /basic-auth/me/pass HTTP/1.1
        accept: */*
        accept-encoding: gzip, deflate
        authorization: Basic bWU6cGFzcw==
        connection: keep-alive
        foo: bar
        host: httpbin.org

    "#});

    cmd = Command::cargo_bin("ht")?;
    cmd.arg("-v")
        .arg("--offline")
        .arg("--ignore-stdin")
        .arg("--pretty=format")
        .arg("--session=test_basic")
        .arg("get")
        .arg("httpbin.org/basic-auth/me/pass")
        .arg("foooo:baroo");

    cmd.assert().stdout(indoc! {r#"
        GET /basic-auth/me/pass HTTP/1.1
        accept: */*
        accept-encoding: gzip, deflate
        authorization: Basic bWU6cGFzcw==
        connection: keep-alive
        foo: bar
        foooo: baroo
        host: httpbin.org
        user-agent: ht/0.0.0 (test mode)

    "#});

    Ok(())
}

#[test]
fn basic_options() -> Result<(), Box<dyn std::error::Error>> {
    let mut cmd = Command::cargo_bin("ht")?;
    cmd.arg("-v")
        .arg("--ignore-stdin")
        .arg("--pretty=format")
        .arg("options")
        .arg("httpbin.org/json");

    // Verify that the response is ok and contains an 'allow' header.
    cmd.assert()
        .stdout(predicate::str::contains("HTTP/1.1 200 OK"));
    cmd.assert().stdout(predicate::str::contains("allow:"));

    Ok(())
}<|MERGE_RESOLUTION|>--- conflicted
+++ resolved
@@ -1,11 +1,8 @@
 use assert_cmd::prelude::*;
 use blake2::{Blake2b, Digest};
 use indoc::indoc;
-<<<<<<< HEAD
+use predicates::prelude::*;
 use std::fs;
-=======
-use predicates::prelude::*;
->>>>>>> 57793f85
 use std::process::Command;
 
 fn get_command() -> Command {
@@ -46,7 +43,7 @@
 
 #[test]
 fn basic_head() -> Result<(), Box<dyn std::error::Error>> {
-    let mut cmd = Command::cargo_bin("ht")?;
+    let mut cmd = get_command();
     cmd.arg("-v")
         .arg("--offline")
         .arg("--ignore-stdin")
@@ -60,11 +57,13 @@
         accept-encoding: gzip, deflate
         connection: keep-alive
         host: httpbin.org
+        user-agent: ht/0.0.0 (test mode)
 
         "#});
 
     Ok(())
 }
+
 #[test]
 fn basic_get() -> Result<(), Box<dyn std::error::Error>> {
     let mut cmd = get_command();
@@ -81,8 +80,26 @@
             accept-encoding: gzip, deflate
             connection: keep-alive
             host: httpbin.org
+            user-agent: ht/0.0.0 (test mode)
     
         "#});
+
+    Ok(())
+}
+
+#[test]
+fn basic_options() -> Result<(), Box<dyn std::error::Error>> {
+    let mut cmd = get_command();
+    cmd.arg("-v")
+        .arg("--ignore-stdin")
+        .arg("--pretty=format")
+        .arg("options")
+        .arg("httpbin.org/json");
+
+    // Verify that the response is ok and contains an 'allow' header.
+    cmd.assert()
+        .stdout(predicate::str::contains("HTTP/1.1 200 OK"));
+    cmd.assert().stdout(predicate::str::contains("allow:"));
 
     Ok(())
 }
@@ -118,7 +135,7 @@
         Ok(()) => (),
     }
 
-    let mut cmd = Command::cargo_bin("ht")?;
+    let mut cmd = get_command();
     cmd.arg("-v")
         .arg("--offline")
         .arg("--ignore-stdin")
@@ -138,10 +155,11 @@
         connection: keep-alive
         foo: bar
         host: httpbin.org
-
-    "#});
-
-    cmd = Command::cargo_bin("ht")?;
+        user-agent: ht/0.0.0 (test mode)
+
+    "#});
+
+    cmd = get_command();
     cmd.arg("-v")
         .arg("--offline")
         .arg("--ignore-stdin")
@@ -168,18 +186,13 @@
 }
 
 #[test]
-<<<<<<< HEAD
 fn session_basic() -> Result<(), Box<dyn std::error::Error>> {
     match clear_session_file("test_basic".to_string()) {
         Err(why) => panic!("failed to remove session file : {}", why),
         Ok(()) => (),
     }
 
-    let mut cmd = Command::cargo_bin("ht")?;
-=======
-fn basic_head() -> Result<(), Box<dyn std::error::Error>> {
-    let mut cmd = get_command();
->>>>>>> 57793f85
+    let mut cmd = get_command();
     cmd.arg("-v")
         .arg("--offline")
         .arg("--ignore-stdin")
@@ -199,10 +212,11 @@
         connection: keep-alive
         foo: bar
         host: httpbin.org
-
-    "#});
-
-    cmd = Command::cargo_bin("ht")?;
+        user-agent: ht/0.0.0 (test mode)
+
+    "#});
+
+    cmd = get_command();
     cmd.arg("-v")
         .arg("--offline")
         .arg("--ignore-stdin")
@@ -226,21 +240,4 @@
     "#});
 
     Ok(())
-}
-
-#[test]
-fn basic_options() -> Result<(), Box<dyn std::error::Error>> {
-    let mut cmd = Command::cargo_bin("ht")?;
-    cmd.arg("-v")
-        .arg("--ignore-stdin")
-        .arg("--pretty=format")
-        .arg("options")
-        .arg("httpbin.org/json");
-
-    // Verify that the response is ok and contains an 'allow' header.
-    cmd.assert()
-        .stdout(predicate::str::contains("HTTP/1.1 200 OK"));
-    cmd.assert().stdout(predicate::str::contains("allow:"));
-
-    Ok(())
 }