--- conflicted
+++ resolved
@@ -10,11 +10,7 @@
 
 use assert_cmd::prelude::*;
 use httpmock::{HttpMockRequest, Method::*, MockServer};
-<<<<<<< HEAD
 use indoc::{formatdoc, indoc};
-=======
-use indoc::indoc;
->>>>>>> 158e56f6
 use predicate::str::contains;
 use predicates::prelude::*;
 use serde_json::json;
@@ -1751,19 +1747,6 @@
 }
 
 #[test]
-<<<<<<< HEAD
-fn print_intermediate_requests_and_responses() {
-    let server1 = MockServer::start();
-    let server2 = MockServer::start();
-    server1.mock(|_, then| {
-        then.header("location", &server2.base_url())
-            .status(302)
-            .header("date", "N/A")
-            .body("redirecting...");
-    });
-    server2.mock(|_, then| {
-        then.header("date", "N/A").body("final destination");
-=======
 fn basic_auth_from_session_is_used() {
     let server = MockServer::start();
     let mock = server.mock(|when, _| {
@@ -1832,12 +1815,17 @@
 }
 
 #[test]
-fn accept_encoding_not_modifiable_in_download_mode() {
-    let server = MockServer::start();
-    let mock = server.mock(|when, then| {
-        when.header("accept-encoding", "identity");
-        then.body(r#"{"ids":[1,2,3]}"#);
->>>>>>> 158e56f6
+fn print_intermediate_requests_and_responses() {
+    let server1 = MockServer::start();
+    let server2 = MockServer::start();
+    server1.mock(|_, then| {
+        then.header("location", &server2.base_url())
+            .status(302)
+            .header("date", "N/A")
+            .body("redirecting...");
+    });
+    server2.mock(|_, then| {
+        then.header("date", "N/A").body("final destination");
     });
 
     get_command()
