#![allow(clippy::bool_assert_comparison)]
mod server;

use std::collections::{HashMap, HashSet};
use std::fs::{create_dir_all, read_to_string, File, OpenOptions};
use std::future::Future;
use std::io::{Seek, SeekFrom, Write};
use std::iter::FromIterator;
use std::pin::Pin;
use std::process::Command;
use std::time::Duration;

use assert_cmd::prelude::*;
use indoc::indoc;
use predicates::str::contains;
use tempfile::{tempdir, tempfile};

pub trait RequestExt {
    fn query_params(&self) -> HashMap<String, String>;
    fn body(self) -> Pin<Box<dyn Future<Output = Vec<u8>> + Send>>;
    fn body_as_string(self) -> Pin<Box<dyn Future<Output = String> + Send>>;
}

impl<T> RequestExt for hyper::Request<T>
where
    T: hyper::body::HttpBody + Send + 'static,
    T::Data: Send,
    T::Error: std::fmt::Debug,
{
    fn query_params(&self) -> HashMap<String, String> {
        form_urlencoded::parse(&self.uri().query().unwrap().as_bytes())
            .into_owned()
            .collect::<HashMap<String, String>>()
    }

    fn body(self) -> Pin<Box<dyn Future<Output = Vec<u8>> + Send>> {
        let fut = async {
            hyper::body::to_bytes(self)
                .await
                .unwrap()
                .as_ref()
                .to_owned()
        };
        Box::pin(fut)
    }

    fn body_as_string(self) -> Pin<Box<dyn Future<Output = String> + Send>> {
        let fut = async { String::from_utf8(self.body().await).unwrap() };
        Box::pin(fut)
    }
}

fn random_string() -> String {
    use rand::Rng;

    rand::thread_rng()
        .sample_iter(&rand::distributions::Alphanumeric)
        .take(10)
        .map(char::from)
        .collect()
}

/// Cargo-cross for ARM runs tests using qemu.
///
/// It sets an environment variable like this:
/// CARGO_TARGET_ARM_UNKNOWN_LINUX_GNUEABIHF_RUNNER=qemu-arm
fn find_runner() -> Option<String> {
    for (key, value) in std::env::vars() {
        if key.starts_with("CARGO_TARGET_") && key.ends_with("_RUNNER") && !value.is_empty() {
            return Some(value);
        }
    }
    None
}

fn get_base_command() -> Command {
    let mut cmd;
    let path = assert_cmd::cargo::cargo_bin("xh");
    if let Some(runner) = find_runner() {
        cmd = Command::new(runner);
        cmd.arg(path);
    } else {
        cmd = Command::new(path);
    }
    cmd.env("HOME", "");
    #[cfg(target_os = "windows")]
    cmd.env("XH_TEST_MODE_WIN_HOME_DIR", "");
    cmd
}

/// Sensible default command to test with. use [`get_base_command`] if this
/// setup doesn't apply.
fn get_command() -> Command {
    let mut cmd = get_base_command();
    cmd.env("XH_TEST_MODE", "1");
    cmd.env("XH_TEST_MODE_TERM", "1");
    cmd
}

/// Do not pretend the output goes to a terminal.
fn redirecting_command() -> Command {
    let mut cmd = get_base_command();
    cmd.env("XH_TEST_MODE", "1");
    cmd
}

/// Color output (with ANSI colors) by default.
fn color_command() -> Command {
    let mut cmd = get_command();
    cmd.env("XH_TEST_MODE_COLOR", "1");
    cmd
}

#[test]
fn basic_json_post() {
    let server = server::http(|req| async move {
        assert_eq!(req.method(), "POST");
        assert_eq!(req.headers()["Content-Type"], "application/json");
        assert_eq!(req.body_as_string().await, "{\"name\":\"ali\"}");

        http::Response::builder()
            .header(http::header::CONTENT_TYPE, "application/json")
            .body(r#"{"got":"name","status":"ok"}"#.into())
            .unwrap()
    });
    get_command()
        .arg("--print=b")
        .arg("--pretty=format")
        .arg("post")
        .arg(server.base_url())
        .arg("name=ali")
        .assert()
        .stdout(indoc! {r#"
            {
                "got": "name",
                "status": "ok"
            }


        "#});
    server.assert_hits(1);
}

#[test]
fn basic_get() {
    let server = server::http(|req| async move {
        assert_eq!(req.method(), "GET");
        http::Response::builder().body("foobar\n".into()).unwrap()
    });
    get_command()
        .args(&["--print=b", "get", &server.base_url()])
        .assert()
        .stdout("foobar\n\n");
    server.assert_hits(1);
}

#[test]
fn basic_head() {
    let server = server::http(|req| async move {
        assert_eq!(req.method(), "HEAD");
        http::Response::default()
    });
    get_command()
        .args(&["head", &server.base_url()])
        .assert()
        .success();
    server.assert_hits(1);
}

#[test]
fn basic_options() {
    let server = server::http(|req| async move {
        assert_eq!(req.method(), "OPTIONS");
        http::Response::builder()
            .header("Allow", "GET, HEAD, OPTIONS")
            .body("".into())
            .unwrap()
    });
    get_command()
        .args(&["-h", "options", &server.base_url()])
        .assert()
        .stdout(contains("HTTP/1.1 200 OK"))
        .stdout(contains("Allow:"));
    server.assert_hits(1);
}

#[test]
fn multiline_value() {
    let server = server::http(|req| async move {
        assert_eq!(req.method(), "POST");
        assert_eq!(req.body_as_string().await, "foo=bar%0Abaz");
        http::Response::default()
    });

    get_command()
        .args(&["--form", "post", &server.base_url(), "foo=bar\nbaz"])
        .assert();
    server.assert_hits(1);
}

#[test]
fn header() {
    let server = server::http(|req| async move {
        assert_eq!(req.headers()["X-Foo"], "Bar");
        http::Response::default()
    });
    get_command()
        .args(&[&server.base_url(), "x-foo:Bar"])
        .assert();
    server.assert_hits(1);
}

#[test]
fn query_param() {
    let server = server::http(|req| async move {
        assert_eq!(req.query_params()["foo"], "bar");
        http::Response::default()
    });
    get_command()
        .args(&[&server.base_url(), "foo==bar"])
        .assert()
        .success();
    server.assert_hits(1);
}

#[test]
fn json_param() {
    let server = server::http(|req| async move {
        assert_eq!(req.body_as_string().await, "{\"foo\":[1,2,3]}");
        http::Response::default()
    });
    get_command()
        .args(&[&server.base_url(), "foo:=[1,2,3]"])
        .assert();
    server.assert_hits(1);
}

#[test]
fn verbose() {
    let server = server::http(|req| async move {
        assert_eq!(req.headers()["Connection"], "keep-alive");
        assert_eq!(req.headers()["Content-Type"], "application/json");
        assert_eq!(req.headers()["Content-Length"], "9");
        assert_eq!(req.headers()["User-Agent"], "xh/0.0.0 (test mode)");
        assert_eq!(req.body_as_string().await, "{\"x\":\"y\"}");
        http::Response::builder()
            .header("X-Foo", "Bar")
            .header("Date", "N/A")
            .body("a body".into())
            .unwrap()
    });
    get_command()
        .args(&["--verbose", &server.base_url(), "x=y"])
        .assert()
        .stdout(indoc! {r#"
            POST / HTTP/1.1
            Accept: application/json, */*;q=0.5
            Accept-Encoding: gzip, deflate, br
            Connection: keep-alive
            Content-Length: 9
            Content-Type: application/json
            Host: http.mock
            User-Agent: xh/0.0.0 (test mode)

            {
                "x": "y"
            }



            HTTP/1.1 200 OK
            Content-Length: 6
            Date: N/A
            X-Foo: Bar

            a body
        "#});
    server.assert_hits(1);
}

#[test]
fn download() {
    let dir = tempdir().unwrap();
    let server = server::http(|_req| async move {
        http::Response::builder()
            .body("file contents\n".into())
            .unwrap()
    });

    let outfile = dir.path().join("outfile");
    get_command()
        .arg("--download")
        .arg("--output")
        .arg(&outfile)
        .arg(server.base_url())
        .assert();
    server.assert_hits(1);
    assert_eq!(read_to_string(&outfile).unwrap(), "file contents\n");
}

#[test]
fn accept_encoding_not_modifiable_in_download_mode() {
    let server = server::http(|req| async move {
        assert_eq!(req.headers()["accept-encoding"], "identity");
        http::Response::builder()
            .body(r#"{"ids":[1,2,3]}"#.into())
            .unwrap()
    });

    let dir = tempdir().unwrap();
    get_command()
        .current_dir(&dir)
        .args(&[&server.base_url(), "--download", "accept-encoding:gzip"])
        .assert();
    server.assert_hits(1);
}

#[test]
fn download_generated_filename() {
    let dir = tempdir().unwrap();
    let server = server::http(|_req| async move {
        http::Response::builder()
            .header("Content-Type", "application/json")
            .body("file".into())
            .unwrap()
    });

    get_command()
        .args(&["--download", &server.url("/foo/bar/")])
        .current_dir(&dir)
        .assert();

    get_command()
        .args(&["--download", &server.url("/foo/bar/")])
        .current_dir(&dir)
        .assert();

    assert_eq!(read_to_string(dir.path().join("bar.json")).unwrap(), "file");
    assert_eq!(
        read_to_string(dir.path().join("bar.json-1")).unwrap(),
        "file"
    );
}

#[test]
fn download_supplied_filename() {
    let dir = tempdir().unwrap();
    let server = server::http(|_req| async move {
        http::Response::builder()
            .header("Content-Disposition", r#"attachment; filename="foo.bar""#)
            .body("file".into())
            .unwrap()
    });

    get_command()
        .args(&["--download", &server.base_url()])
        .current_dir(&dir)
        .assert();
    server.assert_hits(1);
    assert_eq!(read_to_string(dir.path().join("foo.bar")).unwrap(), "file");
}

#[test]
fn download_supplied_unquoted_filename() {
    let dir = tempdir().unwrap();
    let server = server::http(|_req| async move {
        http::Response::builder()
            .header("Content-Disposition", r#"attachment; filename=foo bar baz"#)
            .body("file".into())
            .unwrap()
    });

    get_command()
        .args(&["--download", &server.base_url()])
        .current_dir(&dir)
        .assert();
    server.assert_hits(1);
    assert_eq!(
        read_to_string(dir.path().join("foo bar baz")).unwrap(),
        "file"
    );
}

// TODO: test implicit download filenames
// For this we have to pretend the output is a tty
// This intersects with both #41 and #59

#[test]
fn decode() {
    let server = server::http(|_req| async move {
        http::Response::builder()
            .header("Content-Type", "text/plain; charset=latin1")
            .body(b"\xe9".as_ref().into())
            .unwrap()
    });

    get_command()
        .args(&["--print=b", &server.base_url()])
        .assert()
        .stdout("é\n");
    server.assert_hits(1);
}

#[test]
fn streaming_decode() {
    let server = server::http(|_req| async move {
        http::Response::builder()
            .header("Content-Type", "text/plain; charset=latin1")
            .body(b"\xe9".as_ref().into())
            .unwrap()
    });

    get_command()
        .args(&["--print=b", "--stream", &server.base_url()])
        .assert()
        .stdout("é\n");
    server.assert_hits(1);
}

#[test]
fn only_decode_for_terminal() {
    let server = server::http(|_req| async move {
        http::Response::builder()
            .header("Content-Type", "text/plain; charset=latin1")
            .body(b"\xe9".as_ref().into())
            .unwrap()
    });

    let output = redirecting_command()
        .arg(server.base_url())
        .assert()
        .get_output()
        .stdout
        .clone();
    assert_eq!(&output, b"\xe9"); // .stdout() doesn't support byte slices
    server.assert_hits(1);
}

#[test]
fn do_decode_if_formatted() {
    let server = server::http(|_req| async move {
        http::Response::builder()
            .header("Content-Type", "text/plain; charset=latin1")
            .body(b"\xe9".as_ref().into())
            .unwrap()
    });
    redirecting_command()
        .args(&["--pretty=all", &server.base_url()])
        .assert()
        .stdout("é");
    server.assert_hits(1);
}

#[test]
fn never_decode_if_binary() {
    let server = server::http(|_req| async move {
        http::Response::builder()
            // this mimetype with a charset may actually be incoherent
            .header("Content-Type", "application/octet-stream; charset=latin1")
            .body(b"\xe9".as_ref().into())
            .unwrap()
    });

    let output = redirecting_command()
        .args(&["--pretty=all", &server.base_url()])
        .assert()
        .get_output()
        .stdout
        .clone();
    assert_eq!(&output, b"\xe9");
    server.assert_hits(1);
}

#[test]
fn binary_detection() {
    let server = server::http(|_req| async move {
        http::Response::builder()
            .body(b"foo\0bar".as_ref().into())
            .unwrap()
    });

    get_command()
        .args(&["--print=b", &server.base_url()])
        .assert()
        .stdout(indoc! {r#"
            +-----------------------------------------+
            | NOTE: binary data not shown in terminal |
            +-----------------------------------------+

        "#});
    server.assert_hits(1);
}

#[test]
fn streaming_binary_detection() {
    let server = server::http(|_req| async move {
        http::Response::builder()
            .body(b"foo\0bar".as_ref().into())
            .unwrap()
    });

    get_command()
        .args(&["--print=b", "--stream", &server.base_url()])
        .assert()
        .stdout(indoc! {r#"
            +-----------------------------------------+
            | NOTE: binary data not shown in terminal |
            +-----------------------------------------+

        "#});
    server.assert_hits(1);
}

#[test]
fn request_binary_detection() {
    let mut binary_file = tempfile().unwrap();
    binary_file.write_all(b"foo\0bar").unwrap();
    binary_file.seek(SeekFrom::Start(0)).unwrap();
    redirecting_command()
        .args(&["--print=B", "--offline", ":"])
        .stdin(binary_file)
        .assert()
        .stdout(indoc! {r#"
            +-----------------------------------------+
            | NOTE: binary data not shown in terminal |
            +-----------------------------------------+


        "#});
}

#[test]
fn timeout() {
    let server = server::http(|_req| async move {
        tokio::time::sleep(Duration::from_secs_f32(0.5)).await;
        http::Response::default()
    });

    get_command()
        .args(&["--timeout=0.1", &server.base_url()])
        .assert()
        .failure()
        .stderr(contains("operation timed out"));
}

#[test]
fn timeout_no_limit() {
    let server = server::http(|_req| async move {
        tokio::time::sleep(Duration::from_secs_f32(0.5)).await;
        http::Response::default()
    });

    get_command()
        .args(&["--timeout=0", &server.base_url()])
        .assert()
        .success();

    server.assert_hits(1);
}

#[test]
fn timeout_invalid() {
    get_command()
        .args(&["--timeout=-0.01", "--offline", ":"])
        .assert()
        .failure()
        .stderr(contains("Invalid seconds as connection timeout"));
}

#[test]
fn check_status() {
    let server = server::http(|_req| async move {
        http::Response::builder()
            .status(404)
            .body("".into())
            .unwrap()
    });

    get_command()
        .args(&["--check-status", &server.base_url()])
        .assert()
        .code(4)
        .stderr("");
    server.assert_hits(1);
}

#[test]
fn check_status_warning() {
    let server = server::http(|_req| async move {
        http::Response::builder()
            .status(501)
            .body("".into())
            .unwrap()
    });

    redirecting_command()
        .args(&["--check-status", &server.base_url()])
        .assert()
        .code(5)
        .stderr("xh: warning: HTTP 501 Not Implemented\n");
    server.assert_hits(1);
}

#[test]
fn check_status_is_implied() {
    let server = server::http(|_req| async move {
        http::Response::builder()
            .status(404)
            .body("".into())
            .unwrap()
    });

    get_command()
        .arg(server.base_url())
        .assert()
        .code(4)
        .stderr("");
    server.assert_hits(1);
}

#[test]
fn check_status_is_not_implied_in_compat_mode() {
    let server = server::http(|_req| async move {
        http::Response::builder()
            .status(404)
            .body("".into())
            .unwrap()
    });

    get_command()
        .env("XH_HTTPIE_COMPAT_MODE", "")
        .arg(server.base_url())
        .assert()
        .code(0);
    server.assert_hits(1);
}

#[test]
fn user_password_auth() {
    let server = server::http(|req| async move {
        assert_eq!(req.headers()["Authorization"], "Basic dXNlcjpwYXNz");
        http::Response::default()
    });

    get_command()
        .args(&["--auth=user:pass", &server.base_url()])
        .assert();
    server.assert_hits(1);
}

#[test]
fn user_auth() {
    let server = server::http(|req| async move {
        assert_eq!(req.headers()["Authorization"], "Basic dXNlcjo=");
        http::Response::default()
    });

    get_command()
        .args(&["--auth=user:", &server.base_url()])
        .assert();
    server.assert_hits(1);
}

#[test]
fn bearer_auth() {
    let server = server::http(|req| async move {
        assert_eq!(req.headers()["Authorization"], "Bearer SomeToken");
        http::Response::default()
    });

    get_command()
        .args(&["--bearer=SomeToken", &server.base_url()])
        .assert();
    server.assert_hits(1);
}

#[test]
fn digest_auth() {
    let server = server::http(|req| async move {
        if req.headers().get("Authorization").is_none() {
            http::Response::builder()
                .status(401)
                .header("WWW-Authenticate", r#"Digest realm="me@xh.com", nonce="e5051361f053723a807674177fc7022f", qop="auth, auth-int", opaque="9dcf562038f1ec1c8d02f218ef0e7a4b", algorithm=MD5, stale=FALSE"#)
                .body("".into())
                .unwrap()
        } else {
            http::Response::builder()
                .body("authenticated".into())
                .unwrap()
        }
    });

    get_command()
        .arg("--auth-type=digest")
        .arg("--auth=ahmed:12345")
        .arg(server.base_url())
        .assert()
        .stdout(contains("HTTP/1.1 200 OK"));

    server.assert_hits(2);
}

#[cfg(feature = "online-tests")]
#[test]
fn successful_digest_auth() {
    get_command()
        .arg("--auth-type=digest")
        .arg("--auth=ahmed:12345")
        .arg("httpbin.org/digest-auth/5/ahmed/12345")
        .assert()
        .stdout(contains("HTTP/1.1 200 OK"));
}

#[cfg(feature = "online-tests")]
#[test]
fn unsuccessful_digest_auth() {
    get_command()
        .arg("--auth-type=digest")
        .arg("--auth=ahmed:wrongpass")
        .arg("httpbin.org/digest-auth/5/ahmed/12345")
        .assert()
        .stdout(contains("HTTP/1.1 401 Unauthorized"));
}

#[test]
fn digest_auth_with_redirection() {
    let server = server::http(|req| async move {
        match req.uri().path() {
            "/login_page" => {
                if req.headers().get("Authorization").is_none() {
                    http::Response::builder()
                        .status(401)
                        .header("WWW-Authenticate", r#"Digest realm="me@xh.com", nonce="e5051361f053723a807674177fc7022f", qop="auth, auth-int", opaque="9dcf562038f1ec1c8d02f218ef0e7a4b", algorithm=MD5, stale=FALSE"#)
                        .header("date", "N/A")
                        .body("".into())
                        .unwrap()
                } else {
                    http::Response::builder()
                        .status(302)
                        .header("location", "/admin_page")
                        .header("date", "N/A")
                        .body("authentication successful, redirecting...".into())
                        .unwrap()
                }
            }
            "/admin_page" => {
                if req.headers().get("Authorization").is_none() {
                    http::Response::builder()
                        .header("date", "N/A")
                        .body("admin page".into())
                        .unwrap()
                } else {
                    http::Response::builder()
                        .status(401)
                        .body("unauthorized".into())
                        .unwrap()
                }
            }
            _ => panic!("unknown path"),
        }
    });

    get_command()
        .env("XH_TEST_DIGEST_AUTH_CNONCE", "f2/wE4q74E6zIJEtWaHKaf5wv/H5QzzpXusqGemxURZJ")
        .arg("--auth-type=digest")
        .arg("--auth=ahmed:12345")
        .arg("--follow")
        .arg("--verbose")
        .arg(server.url("/login_page"))
        .assert()
        .stdout(indoc! {r#"
            GET /login_page HTTP/1.1
            Accept: */*
            Accept-Encoding: gzip, deflate, br
            Connection: keep-alive
            Host: http.mock
            User-Agent: xh/0.0.0 (test mode)

            HTTP/1.1 401 Unauthorized
            Content-Length: 0
            Date: N/A
            Www-Authenticate: Digest realm="me@xh.com", nonce="e5051361f053723a807674177fc7022f", qop="auth, auth-int", opaque="9dcf562038f1ec1c8d02f218ef0e7a4b", algorithm=MD5, stale=FALSE



            GET /login_page HTTP/1.1
            Accept: */*
            Accept-Encoding: gzip, deflate, br
            Authorization: Digest username="ahmed", realm="me@xh.com", nonce="e5051361f053723a807674177fc7022f", uri="/login_page", qop=auth, nc=00000001, cnonce="f2/wE4q74E6zIJEtWaHKaf5wv/H5QzzpXusqGemxURZJ", response="894fd5ee1dcc702df7e4a6abed37fd56", opaque="9dcf562038f1ec1c8d02f218ef0e7a4b", algorithm=MD5
            Connection: keep-alive
            Host: http.mock
            User-Agent: xh/0.0.0 (test mode)

            HTTP/1.1 302 Found
            Content-Length: 41
            Date: N/A
            Location: /admin_page

            authentication successful, redirecting...

            GET /admin_page HTTP/1.1
            Accept: */*
            Accept-Encoding: gzip, deflate, br
            Connection: keep-alive
            Host: http.mock
            User-Agent: xh/0.0.0 (test mode)

            HTTP/1.1 200 OK
            Content-Length: 10
            Date: N/A

            admin page
        "#});

    server.assert_hits(3);
}

#[test]
fn netrc_env_user_password_auth() {
    let server = server::http(|req| async move {
        assert_eq!(req.headers()["Authorization"], "Basic dXNlcjpwYXNz");
        http::Response::default()
    });

    let mut netrc = tempfile::NamedTempFile::new().unwrap();
    writeln!(
        netrc,
        "machine {}\nlogin user\npassword pass",
        server.host()
    )
    .unwrap();

    get_command()
        .env("NETRC", netrc.path())
        .arg(server.base_url())
        .assert();
    server.assert_hits(1);
}

#[test]
fn netrc_file_user_password_auth() {
    for netrc_file in [".netrc", "_netrc"].iter() {
        let server = server::http(|req| async move {
            assert_eq!(req.headers()["Authorization"], "Basic dXNlcjpwYXNz");
            http::Response::default()
        });

        let homedir = tempfile::TempDir::new().unwrap();
        let netrc_path = homedir.path().join(netrc_file);
        let mut netrc = File::create(&netrc_path).unwrap();
        writeln!(
            netrc,
            "machine {}\nlogin user\npassword pass",
            server.host()
        )
        .unwrap();

        netrc.flush().unwrap();

        get_command()
            .env("HOME", homedir.path())
            .env("XH_TEST_MODE_WIN_HOME_DIR", homedir.path())
            .arg(server.base_url())
            .assert();

        server.assert_hits(1);

        drop(netrc);
        homedir.close().unwrap();
    }
}

fn get_proxy_command(
    protocol_to_request: &str,
    protocol_to_proxy: &str,
    proxy_url: &str,
) -> Command {
    let mut cmd = get_command();
    cmd.arg("--check-status")
        .arg(format!("--proxy={}:{}", protocol_to_proxy, proxy_url))
        .arg("GET")
        .arg(format!("{}://example.test/get", protocol_to_request));
    cmd
}

#[test]
fn proxy_http_proxy() {
    let server = server::http(|req| async move {
        assert_eq!(req.method(), "GET");
        assert_eq!(req.headers()["host"], "example.test");
        http::Response::default()
    });

    get_proxy_command("http", "http", &server.base_url())
        .assert()
        .success();

    server.assert_hits(1);
}

#[test]
fn proxy_https_proxy() {
    let server = server::http(|req| async move {
        assert_eq!(req.method(), "CONNECT");
        http::Response::builder()
            .status(502)
            .body("".into())
            .unwrap()
    });

    get_proxy_command("https", "https", &server.base_url())
        .assert()
        .stderr(contains("unsuccessful tunnel"))
        .failure();

    server.assert_hits(1);
}

#[test]
fn proxy_all_proxy() {
    let server = server::http(|req| async move {
        assert_eq!(req.method(), "CONNECT");
        http::Response::builder()
            .status(502)
            .body("".into())
            .unwrap()
    });

    get_proxy_command("https", "all", &server.base_url())
        .assert()
        .stderr(contains("unsuccessful tunnel"))
        .failure();

    server.assert_hits(1);

    get_proxy_command("http", "all", &server.base_url())
        .assert()
        .failure();

    server.assert_hits(1);
}

#[test]
fn last_supplied_proxy_wins() {
    let first_server = server::http(|req| async move {
        assert_eq!(req.headers()["host"], "example.test");
        http::Response::builder()
            .status(500)
            .body("".into())
            .unwrap()
    });

    let second_server = server::http(|req| async move {
        assert_eq!(req.headers()["host"], "example.test");
        http::Response::builder()
            .status(200)
            .body("".into())
            .unwrap()
    });

    let mut cmd = get_command();
    cmd.args(&[
        format!("--proxy=http:{}", first_server.base_url()).as_str(),
        format!("--proxy=http:{}", second_server.base_url()).as_str(),
        "GET",
        "http://example.test",
    ])
    .assert()
    .success();

    first_server.assert_hits(0);
    second_server.assert_hits(1);
}

#[test]
fn proxy_multiple_valid_proxies() {
    let mut cmd = get_command();
    cmd.arg("--offline")
        .arg("--proxy=http:https://127.0.0.1:8000")
        .arg("--proxy=https:socks5://127.0.0.1:8000")
        .arg("--proxy=all:http://127.0.0.1:8000")
        .arg("GET")
        .arg("http://httpbin.org/get");

    cmd.assert().success();
}

#[cfg(feature = "online-tests")]
#[test]
fn verify_default_yes() {
    get_command()
        .args(&["-v", "https://self-signed.badssl.com"])
        .assert()
        .failure()
        .stdout(contains("GET / HTTP/1.1"))
        .stderr(contains("UnknownIssuer"));
}

#[cfg(feature = "online-tests")]
#[test]
fn verify_explicit_yes() {
    get_command()
        .args(&["-v", "--verify=yes", "https://self-signed.badssl.com"])
        .assert()
        .failure()
        .stdout(contains("GET / HTTP/1.1"))
        .stderr(contains("UnknownIssuer"));
}

#[cfg(feature = "online-tests")]
#[test]
fn verify_no() {
    get_command()
        .args(&["-v", "--verify=no", "https://self-signed.badssl.com"])
        .assert()
        .stdout(contains("GET / HTTP/1.1"))
        .stdout(contains("HTTP/1.1 200 OK"))
        .stderr(predicates::str::is_empty());
}

#[cfg(feature = "online-tests")]
#[test]
fn verify_valid_file() {
    get_command()
        .arg("-v")
        .arg("--verify=tests/fixtures/certs/wildcard-self-signed.pem")
        .arg("https://self-signed.badssl.com")
        .assert()
        .stdout(contains("GET / HTTP/1.1"))
        .stdout(contains("HTTP/1.1 200 OK"))
        .stderr(predicates::str::is_empty());
}

// This test may fail if https://github.com/seanmonstar/reqwest/issues/1260 is fixed
// If that happens make sure to remove the warning, not just this test
#[cfg(all(feature = "native-tls", feature = "online-tests"))]
#[test]
fn verify_valid_file_native_tls() {
    get_command()
        .arg("--native-tls")
        .arg("--verify=tests/fixtures/certs/wildcard-self-signed.pem")
        .arg("https://self-signed.badssl.com")
        .assert()
        .stderr(contains("Custom CA bundles with native-tls are broken"));
}

#[cfg(feature = "online-tests")]
#[test]
fn cert_without_key() {
    get_command()
        .args(&["-v", "https://client.badssl.com"])
        .assert()
        .stdout(contains("400 No required SSL certificate was sent"))
        .stderr(predicates::str::is_empty());
}

#[cfg(feature = "online-tests")]
#[test]
fn cert_with_key() {
    get_command()
        .arg("-v")
        .arg("--cert=tests/fixtures/certs/client.badssl.com.crt")
        .arg("--cert-key=tests/fixtures/certs/client.badssl.com.key")
        .arg("https://client.badssl.com")
        .assert()
        .stdout(contains("HTTP/1.1 200 OK"))
        .stdout(contains("client-authenticated"))
        .stderr(predicates::str::is_empty());
}

#[cfg(all(feature = "native-tls", feature = "online-tests"))]
#[test]
fn cert_with_key_native_tls() {
    get_command()
        .arg("--native-tls")
        .arg("--cert=tests/fixtures/certs/client.badssl.com.crt")
        .arg("--cert-key=tests/fixtures/certs/client.badssl.com.key")
        .arg("https://client.badssl.com")
        .assert()
        .failure()
        .stderr(contains(
            "Client certificates are not supported for native-tls",
        ));
}

#[cfg(not(feature = "native-tls"))]
#[test]
fn native_tls_flag_disabled() {
    get_command()
        .args(&["--native-tls", ":"])
        .assert()
        .failure()
        .stderr(contains("built without native-tls support"));
}

#[cfg(all(not(feature = "native-tls"), feature = "online-tests"))]
#[test]
fn improved_https_ip_error_no_support() {
    get_command()
        .arg("https://1.1.1.1")
        .assert()
        .failure()
        .stderr(contains("rustls does not support"))
        .stderr(contains("building with the `native-tls` feature"));
}

#[cfg(all(feature = "native-tls", feature = "online-tests"))]
#[test]
fn native_tls_works() {
    get_command()
        .args(&["--native-tls", "https://example.org"])
        .assert()
        .success();
}

#[cfg(all(feature = "native-tls", feature = "online-tests"))]
#[test]
fn improved_https_ip_error_with_support() {
    let server = server::http(|_req| async move {
        http::Response::builder()
            .status(301)
            .header("Location", "https://1.1.1.1")
            .body("Moved Permanently".into())
            .unwrap()
    });
    get_command()
        .args(&["--follow", &server.base_url()])
        .assert()
        .failure()
        .stderr(contains("rustls does not support"))
        .stderr(contains("using the --native-tls flag"));
    server.assert_hits(1);
}

#[cfg(feature = "native-tls")]
#[test]
fn auto_nativetls() {
    get_command()
        .args(&["--offline", "https://1.1.1.1"])
        .assert()
        .success()
        .stderr(contains("native-tls will be enabled"));
}

#[cfg(feature = "online-tests")]
#[test]
fn good_tls_version() {
    get_command()
        .arg("--ssl=tls1.2")
        .arg("https://tls-v1-2.badssl.com:1012/")
        .assert()
        .success();
}

#[cfg(all(feature = "native-tls", feature = "online-tests"))]
#[test]
fn good_tls_version_nativetls() {
    get_command()
        .arg("--ssl=tls1.2")
        .arg("--native-tls")
        .arg("https://tls-v1-2.badssl.com:1012/")
        .assert()
        .success();
}

#[test]
fn bad_tls_version() {
    get_command()
        .arg("--ssl=tls1.3")
        .arg("https://tls-v1-2.badssl.com:1012/")
        .assert()
        .failure();
}

#[cfg(feature = "native-tls")]
#[test]
fn bad_tls_version_nativetls() {
    get_command()
        .arg("--ssl=tls1.1")
        .arg("--native-tls")
        .arg("https://tls-v1-2.badssl.com:1012/")
        .assert()
        .failure();
}

#[cfg(feature = "native-tls")]
#[test]
fn unsupported_tls_version_nativetls() {
    get_command()
        .arg("--ssl=tls1.3")
        .arg("--native-tls")
        .arg("https://example.org")
        .assert()
        .failure()
        .stderr(contains("invalid minimum TLS version"))
        .stderr(contains("running without the --native-tls"));
}

#[test]
fn unsupported_tls_version_rustls() {
    #[cfg(feature = "native-tls")]
    const MSG: &str = "native-tls will be enabled";
    #[cfg(not(feature = "native-tls"))]
    const MSG: &str = "Consider building with the `native-tls` feature enabled";

    get_command()
        .arg("--offline")
        .arg("--ssl=tls1.1")
        .arg(":")
        .assert()
        .stderr(contains("rustls does not support older TLS versions"))
        .stderr(contains(MSG));
}

#[test]
fn forced_json() {
    let server = server::http(|req| async move {
        assert_eq!(req.headers()["content-type"], "application/json");
        assert_eq!(req.headers()["accept"], "application/json, */*;q=0.5");
        http::Response::default()
    });

    get_command()
        .args(&["--json", &server.base_url()])
        .assert()
        .success();
    server.assert_hits(1);
}

#[test]
fn forced_form() {
    let server = server::http(|req| async move {
        assert_eq!(
            req.headers()["content-type"],
            "application/x-www-form-urlencoded"
        );
        http::Response::default()
    });
    get_command()
        .args(&["--form", &server.base_url()])
        .assert()
        .success();
    server.assert_hits(1);
}

#[test]
fn forced_multipart() {
    let server = server::http(|req| async move {
        assert_eq!(req.method(), "POST");
        assert_eq!(req.headers().get("content-type").is_some(), true);
        assert_eq!(req.body_as_string().await, "");
        http::Response::default()
    });
    get_command()
        .args(&["--multipart", &server.base_url()])
        .assert()
        .success();
    server.assert_hits(1);
}

#[test]
fn formatted_json_output() {
    let server = server::http(|_req| async move {
        http::Response::builder()
            .header("content-type", "application/json")
            .body(r#"{"":0}"#.into())
            .unwrap()
    });
    get_command()
        .args(&["--print=b", &server.base_url()])
        .assert()
        .stdout(indoc! {r#"
            {
                "": 0
            }


        "#});
    server.assert_hits(1);
}

#[test]
fn inferred_json_output() {
    let server = server::http(|_req| async move {
        http::Response::builder()
            .header("content-type", "text/plain")
            .body(r#"{"":0}"#.into())
            .unwrap()
    });
    get_command()
        .args(&["--print=b", &server.base_url()])
        .assert()
        .stdout(indoc! {r#"
            {
                "": 0
            }


        "#});
    server.assert_hits(1);
}

#[test]
fn inferred_json_javascript_output() {
    let server = server::http(|_req| async move {
        http::Response::builder()
            .header("content-type", "application/javascript")
            .body(r#"{"":0}"#.into())
            .unwrap()
    });
    get_command()
        .args(&["--print=b", &server.base_url()])
        .assert()
        .stdout(indoc! {r#"
            {
                "": 0
            }


        "#});
    server.assert_hits(1);
}

#[test]
fn inferred_nonjson_output() {
    let server = server::http(|_req| async move {
        http::Response::builder()
            .header("content-type", "text/plain")
            // Trailing comma makes it invalid JSON, though formatting would still work
            .body(r#"{"":0,}"#.into())
            .unwrap()
    });
    get_command()
        .args(&["--print=b", &server.base_url()])
        .assert()
        .stdout(indoc! {r#"
            {"":0,}
        "#});
    server.assert_hits(1);
}

#[test]
fn noninferred_json_output() {
    let server = server::http(|_req| async move {
        http::Response::builder()
            // Valid JSON, but not declared as text
            .header("content-type", "application/octet-stream")
            .body(r#"{"":0}"#.into())
            .unwrap()
    });
    get_command()
        .args(&["--print=b", &server.base_url()])
        .assert()
        .stdout(indoc! {r#"
            {"":0}
        "#});
    server.assert_hits(1);
}

#[test]
fn mixed_stdin_request_items() {
    let input_file = tempfile().unwrap();
    redirecting_command()
        .args(&["--offline", ":", "x=3"])
        .stdin(input_file)
        .assert()
        .failure()
        .stderr(contains(
            "Request body (from stdin) and request data (key=value) cannot be mixed",
        ));
}

#[test]
fn multipart_stdin() {
    let input_file = tempfile().unwrap();
    redirecting_command()
        .args(&["--offline", "--multipart", ":"])
        .stdin(input_file)
        .assert()
        .failure()
        .stderr(contains("Cannot build a multipart request body from stdin"));
}

#[test]
fn default_json_for_raw_body() {
    let server = server::http(|req| async move {
        assert_eq!(req.headers()["content-type"], "application/json");
        hyper::Response::default()
    });
    let input_file = tempfile().unwrap();
    redirecting_command()
        .arg(server.base_url())
        .stdin(input_file)
        .assert()
        .success();
    server.assert_hits(1);
}

#[test]
fn multipart_file_upload() {
    let server = server::http(|req| async move {
        // This test may be fragile, it's conceivable that the headers will become
        // lowercase in the future
        // (so if this breaks all of a sudden, check that first)
        let body = req.body_as_string().await;
        assert!(body.contains("Hello world"));
        assert!(body.contains(concat!(
            "Content-Disposition: form-data; name=\"x\"; filename=\"input.txt\"\r\n",
            "\r\n",
            "Hello world\n"
        )));
        assert!(body.contains(concat!(
            "Content-Disposition: form-data; name=\"y\"; filename=\"foobar.htm\"\r\n",
            "Content-Type: text/html\r\n",
            "\r\n",
            "Hello world\n",
        )));

        hyper::Response::default()
    });

    let dir = tempfile::tempdir().unwrap();
    let filename = dir.path().join("input.txt");
    OpenOptions::new()
        .create(true)
        .write(true)
        .open(&filename)
        .unwrap()
        .write_all(b"Hello world\n")
        .unwrap();

    get_command()
        .arg("--form")
        .arg(server.base_url())
        .arg(format!("x@{}", filename.to_string_lossy()))
        .arg(format!(
            "y@{};type=text/html;filename=foobar.htm",
            filename.to_string_lossy()
        ))
        .assert()
        .success();

    server.assert_hits(1);
}

#[test]
fn body_from_file() {
    let server = server::http(|req| async move {
        assert_eq!(req.headers()["content-type"], "text/plain");
        assert_eq!(req.body_as_string().await, "Hello world\n");
        hyper::Response::default()
    });

    let dir = tempfile::tempdir().unwrap();
    let filename = dir.path().join("input.txt");
    OpenOptions::new()
        .create(true)
        .write(true)
        .open(&filename)
        .unwrap()
        .write_all(b"Hello world\n")
        .unwrap();

    get_command()
        .arg(server.base_url())
        .arg(format!("@{}", filename.to_string_lossy()))
        .assert()
        .success();

    server.assert_hits(1);
}

#[test]
fn body_from_file_with_explicit_mimetype() {
    let server = server::http(|req| async move {
        assert_eq!(req.headers()["content-type"], "image/png");
        assert_eq!(req.body_as_string().await, "Hello world\n");
        hyper::Response::default()
    });

    let dir = tempfile::tempdir().unwrap();
    let filename = dir.path().join("input.txt");
    OpenOptions::new()
        .create(true)
        .write(true)
        .open(&filename)
        .unwrap()
        .write_all(b"Hello world\n")
        .unwrap();

    get_command()
        .arg(server.base_url())
        .arg(format!("@{};type=image/png", filename.to_string_lossy()))
        .assert()
        .success();

    server.assert_hits(1);
}

#[test]
fn body_from_file_with_fallback_mimetype() {
    let server = server::http(|req| async move {
        assert_eq!(req.headers()["content-type"], "application/json");
        assert_eq!(req.body_as_string().await, "Hello world\n");
        hyper::Response::default()
    });

    let dir = tempfile::tempdir().unwrap();
    let filename = dir.path().join("input");
    OpenOptions::new()
        .create(true)
        .write(true)
        .open(&filename)
        .unwrap()
        .write_all(b"Hello world\n")
        .unwrap();

    get_command()
        .arg(server.base_url())
        .arg(format!("@{}", filename.to_string_lossy()))
        .assert()
        .success();

    server.assert_hits(1);
}

#[test]
fn no_double_file_body() {
    get_command()
        .args(&[":", "@foo", "@bar"])
        .assert()
        .failure()
        .stderr(contains("Can't read request from multiple files"));
}

#[test]
fn print_body_from_file() {
    let dir = tempfile::tempdir().unwrap();
    let filename = dir.path().join("input");
    OpenOptions::new()
        .create(true)
        .write(true)
        .open(&filename)
        .unwrap()
        .write_all(b"Hello world\n")
        .unwrap();

    get_command()
        .arg("--offline")
        .arg(":")
        .arg(format!("@{}", filename.to_string_lossy()))
        .assert()
        .success()
        .stdout(contains("Hello world"));
}

#[test]
fn colored_headers() {
    color_command()
        .args(&["--offline", ":"])
        .assert()
        .success()
        // Color
        .stdout(contains("\x1b[4m"))
        // Reset
        .stdout(contains("\x1b[0m"));
}

#[test]
fn colored_body() {
    color_command()
        .args(&["--offline", ":", "x:=3"])
        .assert()
        .success()
        .stdout(contains("\x1b[34m3\x1b[0m"));
}

#[test]
fn force_color_pipe() {
    redirecting_command()
        .arg("--ignore-stdin")
        .arg("--offline")
        .arg("--pretty=colors")
        .arg(":")
        .arg("x:=3")
        .assert()
        .success()
        .stdout(contains("\x1b[34m3\x1b[0m"));
}

#[test]
fn request_json_keys_order_is_preserved() {
    let server = server::http(|req| async move {
        assert_eq!(req.body_as_string().await, r#"{"name":"ali","age":24}"#);
        hyper::Response::default()
    });

    get_command()
        .args(&["get", &server.base_url(), "name=ali", "age:=24"])
        .assert();
    server.assert_hits(1);
}

#[test]
fn data_field_from_file() {
    let server = server::http(|req| async move {
        assert_eq!(req.body_as_string().await, r#"{"ids":"[1,2,3]"}"#);
        hyper::Response::default()
    });

    let mut text_file = tempfile::NamedTempFile::new().unwrap();
    write!(text_file, "[1,2,3]").unwrap();

    get_command()
        .arg(server.base_url())
        .arg(format!("ids=@{}", text_file.path().to_string_lossy()))
        .assert();
    server.assert_hits(1);
}

#[test]
fn data_field_from_file_in_form_mode() {
    let server = server::http(|req| async move {
        assert_eq!(req.body_as_string().await, r#"message=hello+world"#);
        hyper::Response::default()
    });

    let mut text_file = tempfile::NamedTempFile::new().unwrap();
    write!(text_file, "hello world").unwrap();

    get_command()
        .arg(server.base_url())
        .arg("--form")
        .arg(format!("message=@{}", text_file.path().to_string_lossy()))
        .assert();
    server.assert_hits(1);
}

#[test]
fn json_field_from_file() {
    let server = server::http(|req| async move {
        assert_eq!(req.body_as_string().await, r#"{"ids":[1,2,3]}"#);
        hyper::Response::default()
    });

    let mut json_file = tempfile::NamedTempFile::new().unwrap();
    writeln!(json_file, "[1,2,3]").unwrap();

    get_command()
        .arg(server.base_url())
        .arg(format!("ids:=@{}", json_file.path().to_string_lossy()))
        .assert();
    server.assert_hits(1);
}

#[test]
fn can_unset_default_headers() {
    get_command()
        .args(&[":", "user-agent:", "--offline"])
        .assert()
        .stdout(indoc! {r#"
            GET / HTTP/1.1
            Accept: */*
            Accept-Encoding: gzip, deflate, br
            Connection: keep-alive
            Host: http.mock

        "#});
}

#[test]
fn can_unset_headers() {
    get_command()
        .args(&[":", "hello:world", "goodby:world", "goodby:", "--offline"])
        .assert()
        .stdout(indoc! {r#"
            GET / HTTP/1.1
            Accept: */*
            Accept-Encoding: gzip, deflate, br
            Connection: keep-alive
            Hello: world
            Host: http.mock
            User-Agent: xh/0.0.0 (test mode)

        "#});
}

#[test]
fn can_set_unset_header() {
    get_command()
        .args(&[":", "hello:", "hello:world", "--offline"])
        .assert()
        .stdout(indoc! {r#"
            GET / HTTP/1.1
            Accept: */*
            Accept-Encoding: gzip, deflate, br
            Connection: keep-alive
            Hello: world
            Host: http.mock
            User-Agent: xh/0.0.0 (test mode)

        "#});
}

#[test]
fn named_sessions() {
    let server = server::http(|_req| async move {
        hyper::Response::builder()
            .header("set-cookie", "cook1=one; Path=/")
            .body("".into())
            .unwrap()
    });

    let config_dir = tempdir().unwrap();
    let random_name = random_string();

    get_command()
        .env("XH_CONFIG_DIR", config_dir.path())
        .arg(server.base_url())
        .arg(format!("--session={}", random_name))
        .arg("--bearer=hello")
        .arg("cookie:lang=en")
        .assert()
        .success();

    server.assert_hits(1);

    let path_to_session = config_dir.path().join::<std::path::PathBuf>(
        [
            "sessions",
            &format!("127.0.0.1_{}", server.port()),
            &format!("{}.json", random_name),
        ]
        .iter()
        .collect(),
    );

    let session_content = read_to_string(path_to_session).unwrap();

    assert_eq!(
        serde_json::from_str::<serde_json::Value>(&session_content).unwrap(),
        serde_json::json!({
            "__meta__": {
                "about": "xh session file",
                "xh": "0.0.0"
            },
            "auth": { "type": "bearer", "raw_auth": "hello" },
            "cookies": {
                "cook1": { "value": "one", "path": "/" },
                "lang": { "value": "en" }
            },
            "headers": {}
        })
    );
}

#[test]
fn anonymous_sessions() {
    let server = server::http(|_req| async move {
        hyper::Response::builder()
            .header("set-cookie", "cook1=one")
            .body("".into())
            .unwrap()
    });

    let mut path_to_session = std::env::temp_dir();
    let file_name = random_string();
    path_to_session.push(file_name);

    get_command()
        .arg(server.base_url())
        .arg(format!("--session={}", path_to_session.to_string_lossy()))
        .arg("--auth=me:pass")
        .arg("hello:world")
        .assert()
        .success();

    server.assert_hits(1);

    let session_content = read_to_string(path_to_session).unwrap();

    assert_eq!(
        serde_json::from_str::<serde_json::Value>(&session_content).unwrap(),
        serde_json::json!({
            "__meta__": {
                "about": "xh session file",
                "xh": "0.0.0"
            },
            "auth": { "type": "basic", "raw_auth": "me:pass" },
            "cookies": { "cook1": { "value": "one" } },
            "headers": { "hello": "world" }
        })
    );
}

#[test]
fn anonymous_read_only_session() {
    let server = server::http(|_req| async move {
        hyper::Response::builder()
            .header("set-cookie", "lang=en")
            .body("".into())
            .unwrap()
    });

    let session_file = tempfile::NamedTempFile::new().unwrap();
    let old_session_content = serde_json::json!({
        "__meta__": { "about": "xh session file", "xh": "0.0.0" },
        "auth": { "type": null, "raw_auth": null },
        "cookies": { "cookie1": { "value": "one" } },
        "headers": { "hello": "world" }
    });

    std::fs::write(&session_file, old_session_content.to_string()).unwrap();

    get_command()
        .arg(server.base_url())
        .arg("goodbye:world")
        .arg(format!(
            "--session-read-only={}",
            session_file.path().to_string_lossy()
        ))
        .assert()
        .success();

    assert_eq!(
        serde_json::from_str::<serde_json::Value>(&read_to_string(session_file.path()).unwrap())
            .unwrap(),
        old_session_content
    );
}

#[test]
fn session_files_are_created_in_read_only_mode() {
    let server = server::http(|_req| async move {
        hyper::Response::builder()
            .header("set-cookie", "lang=ar")
            .body("".into())
            .unwrap()
    });

    let mut path_to_session = std::env::temp_dir();
    let file_name = random_string();
    path_to_session.push(file_name);
    assert_eq!(path_to_session.exists(), false);

    get_command()
        .arg(server.base_url())
        .arg("hello:world")
        .arg(format!(
            "--session-read-only={}",
            path_to_session.to_string_lossy()
        ))
        .assert()
        .success();

    let session_content = read_to_string(path_to_session).unwrap();
    assert_eq!(
        serde_json::from_str::<serde_json::Value>(&session_content).unwrap(),
        serde_json::json!({
            "__meta__": {
                "about": "xh session file",
                "xh": "0.0.0"
            },
            "auth": { "type": null, "raw_auth": null },
            "cookies": {
                "lang": { "value": "ar" }
            },
            "headers": {
                "hello": "world"
            }
        })
    );
}

#[test]
fn named_read_only_session() {
    let server = server::http(|_req| async move {
        hyper::Response::builder()
            .header("set-cookie", "lang=en")
            .body("".into())
            .unwrap()
    });

    let config_dir = tempdir().unwrap();
    let random_name = random_string();
    let path_to_session = config_dir.path().join::<std::path::PathBuf>(
        [
            "xh",
            "sessions",
            &format!("127.0.0.1_{}", server.port()),
            &format!("{}.json", random_name),
        ]
        .iter()
        .collect(),
    );
    let old_session_content = serde_json::json!({
        "__meta__": { "about": "xh session file", "xh": "0.0.0" },
        "auth": { "type": null, "raw_auth": null },
        "cookies": {
            "cookie1": { "value": "one" }
        },
        "headers": {
            "hello": "world"
        }
    });
    create_dir_all(path_to_session.parent().unwrap()).unwrap();
    File::create(&path_to_session).unwrap();
    std::fs::write(&path_to_session, old_session_content.to_string()).unwrap();

    get_command()
        .env("XH_CONFIG_DIR", config_dir.path())
        .arg(server.base_url())
        .arg("goodbye:world")
        .arg(format!("--session-read-only={}", random_name))
        .assert()
        .success();

    assert_eq!(
        serde_json::from_str::<serde_json::Value>(&read_to_string(path_to_session).unwrap())
            .unwrap(),
        old_session_content
    );
}

#[test]
fn expired_cookies_are_removed_from_session() {
    use std::time::{SystemTime, UNIX_EPOCH};
    let future_timestamp = SystemTime::now()
        .duration_since(UNIX_EPOCH)
        .unwrap()
        .as_secs()
        + 1000;
    let past_timestamp = 1114425967; // 2005-04-25

    let session_file = tempfile::NamedTempFile::new().unwrap();

    std::fs::write(
        &session_file,
        serde_json::json!({
            "__meta__": { "about": "xh session file", "xh": "0.0.0" },
            "auth": { "type": null, "raw_auth": null },
            "cookies": {
                "expired_cookie": {
                    "value": "random_string",
                    "expires": past_timestamp
                },
                "unexpired_cookie": {
                    "value": "random_string",
                    "expires": future_timestamp
                },
                "with_out_expiry": {
                    "value": "random_string",
                }
            },
            "headers": {}
        })
        .to_string(),
    )
    .unwrap();

    get_command()
        .arg(":")
        .arg(format!(
            "--session={}",
            session_file.path().to_string_lossy()
        ))
        .arg("--offline")
        .assert()
        .success();

    let session_content = read_to_string(session_file.path()).unwrap();
    assert_eq!(
        serde_json::from_str::<serde_json::Value>(&session_content).unwrap(),
        serde_json::json!({
            "__meta__": { "about": "xh session file", "xh": "0.0.0" },
            "auth": { "type": null, "raw_auth": null },
            "cookies": {
                "unexpired_cookie": {
                    "value": "random_string",
                    "expires": future_timestamp
                },
                "with_out_expiry": {
                    "value": "random_string",
                }
            },
            "headers": {}
        })
    );
}

fn cookies_are_equal(c1: &str, c2: &str) -> bool {
    HashSet::<_>::from_iter(c1.split(";").map(|c| c.trim()))
        == HashSet::<_>::from_iter(c2.split(";").map(|c| c.trim()))
}

#[test]
fn cookies_override_each_other_in_the_correct_order() {
    // Cookies storage priority is: Server response > Command line request > Session file
    // See https://httpie.io/docs#cookie-storage-behaviour
    let server = server::http(|req| async move {
        assert!(cookies_are_equal(
            req.headers()["cookie"].to_str().unwrap(),
            "lang=fr; cook1=two; cook2=two"
        ));
        hyper::Response::builder()
            .header("set-cookie", "lang=en")
            .header("set-cookie", "cook1=one")
            .body("".into())
            .unwrap()
    });

    let session_file = tempfile::NamedTempFile::new().unwrap();

    std::fs::write(
        &session_file,
        serde_json::json!({
            "__meta__": { "about": "xh session file", "xh": "0.0.0" },
            "auth": { "type": null, "raw_auth": null },
            "cookies": {
                "lang": { "value": "fr" },
                "cook2": { "value": "three" }
            },
            "headers": {}
        })
        .to_string(),
    )
    .unwrap();

    get_command()
        .arg(server.base_url())
        .arg("cookie:cook1=two;cook2=two")
        .arg(format!(
            "--session={}",
            session_file.path().to_string_lossy()
        ))
        .arg("--no-check-status")
        .assert()
        .success();

    server.assert_hits(1);

    let session_content = read_to_string(session_file.path()).unwrap();
    assert_eq!(
        serde_json::from_str::<serde_json::Value>(&session_content).unwrap(),
        serde_json::json!({
            "__meta__": { "about": "xh session file", "xh": "0.0.0" },
            "auth": { "type": null, "raw_auth": null },
            "cookies": {
                "lang": { "value": "en" },
                "cook1": { "value": "one" },
                "cook2": { "value": "two" }
            },
            "headers": {}
        })
    );
}

#[test]
fn basic_auth_from_session_is_used() {
    let server = server::http(|req| async move {
        assert_eq!(req.headers()["authorization"], "Basic dXNlcjpwYXNz");
        hyper::Response::default()
    });

    let session_file = tempfile::NamedTempFile::new().unwrap();

    std::fs::write(
        &session_file,
        serde_json::json!({
            "__meta__": { "about": "xh session file", "xh": "0.0.0" },
            "auth": { "type": "basic", "raw_auth": "user:pass" },
            "cookies": {},
            "headers": {}
        })
        .to_string(),
    )
    .unwrap();

    get_command()
        .arg(server.base_url())
        .arg(format!(
            "--session={}",
            session_file.path().to_string_lossy()
        ))
        .arg("--no-check-status")
        .assert()
        .success();

    server.assert_hits(1);
}

#[test]
fn bearer_auth_from_session_is_used() {
    let server = server::http(|req| async move {
        assert_eq!(req.headers()["authorization"], "Bearer secret-token");
        hyper::Response::default()
    });

    let session_file = tempfile::NamedTempFile::new().unwrap();

    std::fs::write(
        &session_file,
        serde_json::json!({
            "__meta__": { "about": "xh session file", "xh": "0.0.0" },
            "auth": { "type": "bearer", "raw_auth": "secret-token" },
            "cookies": {},
            "headers": {}
        })
        .to_string(),
    )
    .unwrap();

    get_command()
        .arg(server.base_url())
        .arg(format!(
            "--session={}",
            session_file.path().to_string_lossy()
        ))
        .arg("--no-check-status")
        .assert()
        .success();

    server.assert_hits(1);
}

#[test]
fn auth_netrc_is_not_persisted_in_session() {
    let server = server::http(|req| async move {
        assert_eq!(req.headers()["authorization"], "Basic dXNlcjpwYXNz");
        hyper::Response::default()
    });

    let mut path_to_session = std::env::temp_dir();
    let file_name = random_string();
    path_to_session.push(file_name);
    assert_eq!(path_to_session.exists(), false);

    let mut netrc = tempfile::NamedTempFile::new().unwrap();
    writeln!(
        netrc,
        "machine {}\nlogin user\npassword pass",
        server.host()
    )
    .unwrap();

    get_command()
        .env("NETRC", netrc.path())
        .arg(server.base_url())
        .arg("hello:world")
        .arg(format!("--session={}", path_to_session.to_string_lossy()))
        .assert()
        .success();

    server.assert_hits(1);

    let session_content = read_to_string(path_to_session).unwrap();
    assert_eq!(
        serde_json::from_str::<serde_json::Value>(&session_content).unwrap(),
        serde_json::json!({
            "__meta__": {
                "about": "xh session file",
                "xh": "0.0.0"
            },
            "auth": { "type": null, "raw_auth": null },
            "cookies": {},
            "headers": {
                "hello": "world"
            }
        })
    );
}

#[test]
fn print_intermediate_requests_and_responses() {
    let server = server::http(|req| async move {
        match req.uri().path() {
            "/first_page" => http::Response::builder()
                .status(302)
                .header("Date", "N/A")
                .header("Location", "/second_page")
                .body("redirecting...".into())
                .unwrap(),
            "/second_page" => http::Response::builder()
                .header("Date", "N/A")
                .body("final destination".into())
                .unwrap(),
            _ => panic!("unknown path"),
        }
    });

    get_command()
        .args(&[&server.url("/first_page"), "--follow", "--verbose", "--all"])
        .assert()
        .stdout(indoc! {r#"
            GET /first_page HTTP/1.1
            Accept: */*
            Accept-Encoding: gzip, deflate, br
            Connection: keep-alive
            Host: http.mock
            User-Agent: xh/0.0.0 (test mode)

            HTTP/1.1 302 Found
            Content-Length: 14
            Date: N/A
            Location: /second_page

            redirecting...

            GET /second_page HTTP/1.1
            Accept: */*
            Accept-Encoding: gzip, deflate, br
            Connection: keep-alive
            Host: http.mock
            User-Agent: xh/0.0.0 (test mode)

            HTTP/1.1 200 OK
            Content-Length: 17
            Date: N/A

            final destination
        "#});
}

#[test]
fn history_print() {
    let server = server::http(|req| async move {
        match req.uri().path() {
            "/first_page" => http::Response::builder()
                .status(302)
                .header("Date", "N/A")
                .header("Location", "/second_page")
                .body("redirecting...".into())
                .unwrap(),
            "/second_page" => http::Response::builder()
                .header("Date", "N/A")
                .body("final destination".into())
                .unwrap(),
            _ => panic!("unknown path"),
        }
    });

    get_command()
        .arg(server.url("/first_page"))
        .arg("--follow")
        .arg("--print=HhBb")
        .arg("--history-print=Hh")
        .arg("--all")
        .assert()
        .stdout(indoc! {r#"
            GET /first_page HTTP/1.1
            Accept: */*
            Accept-Encoding: gzip, deflate, br
            Connection: keep-alive
            Host: http.mock
            User-Agent: xh/0.0.0 (test mode)

            HTTP/1.1 302 Found
            Content-Length: 14
            Date: N/A
            Location: /second_page

            GET /second_page HTTP/1.1
            Accept: */*
            Accept-Encoding: gzip, deflate, br
            Connection: keep-alive
            Host: http.mock
            User-Agent: xh/0.0.0 (test mode)

            HTTP/1.1 200 OK
            Content-Length: 17
            Date: N/A

            final destination
        "#});
}

#[test]
fn max_redirects_is_enforced() {
    let server = server::http(|_req| async move {
        http::Response::builder()
            .status(302)
            .header("Date", "N/A")
            .header("Location", "/") // infinite redirect loop
            .body("redirecting...".into())
            .unwrap()
    });

    get_command()
        .args(&[&server.base_url(), "--follow", "--max-redirects=5"])
        .assert()
        .stderr(contains("Too many redirects (--max-redirects=5)"))
        .failure();
}

#[test]
fn method_is_changed_when_following_302_redirect() {
    let server = server::http(|req| async move {
        match req.uri().path() {
            "/first_page" => {
                assert_eq!(req.method(), "POST");
                assert!(req.headers().get("Content-Length").is_some());
                assert_eq!(req.body_as_string().await, r#"{"name":"ali"}"#);
                http::Response::builder()
                    .status(302)
                    .header("Location", "/second_page")
                    .body("redirecting...".into())
                    .unwrap()
            }
            "/second_page" => {
                assert_eq!(req.method(), "GET");
                assert!(req.headers().get("Content-Length").is_none());
                http::Response::builder()
                    .body("final destination".into())
                    .unwrap()
            }
            _ => panic!("unknown path"),
        }
    });

    get_command()
        .args(&[
            "post",
            &server.url("/first_page"),
            "--verbose",
            "--follow",
            "name=ali",
        ])
        .assert()
        .success()
        .stdout(contains("POST /first_page HTTP/1.1"))
        .stdout(contains("GET /second_page HTTP/1.1"));

    server.assert_hits(2);
}

#[test]
fn method_is_not_changed_when_following_307_redirect() {
    let server = server::http(|req| async move {
        match req.uri().path() {
            "/first_page" => {
                assert_eq!(req.method(), "POST");
                assert_eq!(req.body_as_string().await, r#"{"name":"ali"}"#);
                http::Response::builder()
                    .status(307)
                    .header("Location", "/second_page")
                    .body("redirecting...".into())
                    .unwrap()
            }
            "/second_page" => {
                assert_eq!(req.method(), "POST");
                assert_eq!(req.body_as_string().await, r#"{"name":"ali"}"#);
                http::Response::builder()
                    .body("final destination".into())
                    .unwrap()
            }
            _ => panic!("unknown path"),
        }
    });

    get_command()
        .args(&[
            "post",
            &server.url("/first_page"),
            "--verbose",
            "--follow",
            "name=ali",
        ])
        .assert()
        .success()
        .stdout(contains("POST /first_page HTTP/1.1"))
        .stdout(contains("POST /second_page HTTP/1.1"));

    server.assert_hits(2);
}

#[test]
fn sensitive_headers_are_removed_after_cross_domain_redirect() {
    let server1 = server::http(|req| async move {
        assert!(req.headers().get("Authorization").is_none());
        assert!(req.headers().get("Hello").is_some());
        http::Response::builder()
            .header("Date", "N/A")
            .body("final destination".into())
            .unwrap()
    });

    let server1_base_url = server1.base_url();
    let server2 = server::http(move |req| {
        let server1_base_url = server1_base_url.clone();
        async move {
            assert!(req.headers().get("Authorization").is_some());
            assert!(req.headers().get("Hello").is_some());
            http::Response::builder()
                .status(302)
                .header("Location", server1_base_url)
                .body("redirecting...".into())
                .unwrap()
        }
    });

    get_command()
        .arg(server2.base_url())
        .arg("--follow")
        .arg("--auth=user:pass")
        .arg("hello:world")
        .assert()
        .success();

    server1.assert_hits(1);
    server2.assert_hits(1);
}

#[test]
fn request_body_is_buffered_for_307_redirect() {
    let server = server::http(|req| async move {
        match req.uri().path() {
            "/first_page" => http::Response::builder()
                .status(307)
                .header("Location", "/second_page")
                .body("redirecting...".into())
                .unwrap(),
            "/second_page" => {
                assert_eq!(req.body_as_string().await, "hello world\n");
                http::Response::builder()
                    .body("final destination".into())
                    .unwrap()
            }
            _ => panic!("unknown path"),
        }
    });

    let mut file = tempfile::NamedTempFile::new().unwrap();
    writeln!(file, "hello world").unwrap();

    get_command()
        .arg(server.url("/first_page"))
        .arg("--follow")
        .arg("--all")
        .arg("--print=Hh") // prevent Printer from buffering the request body by not using --verbose
        .arg(format!("@{}", file.path().to_string_lossy()))
        .assert()
        .success()
        .stdout(contains("POST /second_page HTTP/1.1"));

    server.assert_hits(2);
}

#[test]
fn read_args_from_config() {
    let config_dir = tempdir().unwrap();
    File::create(config_dir.path().join("config.json")).unwrap();
    std::fs::write(
        config_dir.path().join("config.json"),
        serde_json::json!({"default_options": ["--form", "--print=hbHB"]}).to_string(),
    )
    .unwrap();

    get_command()
        .env("XH_CONFIG_DIR", config_dir.path())
        .arg(":")
        .arg("--offline")
        .arg("--print=B") // this should overwrite the value from config.json
        .arg("sort=asc")
        .arg("limit=100")
        .assert()
        .stdout("sort=asc&limit=100\n\n")
        .success();
}

#[test]
fn warns_if_config_is_invalid() {
    let config_dir = tempdir().unwrap();
    File::create(config_dir.path().join("config.json")).unwrap();
    std::fs::write(
        config_dir.path().join("config.json"),
        serde_json::json!({"default_options": "--form"}).to_string(),
    )
    .unwrap();

    get_command()
        .env("XH_CONFIG_DIR", config_dir.path())
        .args(&[":", "--offline"])
        .assert()
        .stderr(contains("Unable to parse config file"))
        .success();
}

#[cfg(feature = "online-tests")]
#[test]
fn http1_0() {
    get_command()
        .args(&["--print=hH", "--http-version=1.0", "https://www.google.com"])
        .assert()
        .success()
        .stdout(contains("GET / HTTP/1.0"))
        // Some servers i.e nginx respond with HTTP/1.1 to HTTP/1.0 requests, see https://serverfault.com/questions/442960/nginx-ignoring-clients-http-1-0-request-and-respond-by-http-1-1
        // Fortunately, https://www.google.com is not one of those.
        .stdout(contains("HTTP/1.0 200 OK"));
}

#[cfg(feature = "online-tests")]
#[test]
fn http1_1() {
    get_command()
        .args(&["--print=hH", "--http-version=1.1", "https://www.google.com"])
        .assert()
        .success()
        .stdout(contains("GET / HTTP/1.1"))
        .stdout(contains("HTTP/1.1 200 OK"));
}

#[cfg(feature = "online-tests")]
#[test]
fn http2() {
    get_command()
        .args(&["--print=hH", "--http-version=2", "https://www.google.com"])
        .assert()
        .success()
        .stdout(contains("GET / HTTP/2.0"))
        .stdout(contains("HTTP/2.0 200 OK"));
}

#[test]
fn override_response_charset() {
    let server = server::http(|_req| async move {
        http::Response::builder()
            .header("Content-Type", "text/plain; charset=utf-8")
            .body(b"\xe9".as_ref().into())
            .unwrap()
    });

    get_command()
        .arg("--print=b")
        .arg("--response-charset=latin1")
        .arg(server.base_url())
        .assert()
        .stdout("é\n");
    server.assert_hits(1);
}

#[test]
fn override_response_mime() {
    let server = server::http(|_req| async move {
        http::Response::builder()
            .header("Content-Type", "text/html; charset=utf-8")
            .body("{\"status\": \"ok\"}".into())
            .unwrap()
    });

    get_command()
        .arg("--print=b")
        .arg("--response-mime=application/json")
        .arg(server.base_url())
        .assert()
        .stdout(indoc! {r#"
        {
            "status": "ok"
        }


        "#});
<<<<<<< HEAD
    server.assert_hits(1);
=======
    mock.assert();
}

#[test]
fn omit_response_body() {
    let server = MockServer::start();
    let mock = server.mock(|_when, then| {
        then.header("date", "N/A").body("Hello!");
    });

    get_command()
        .arg("--print=h")
        .arg(server.base_url())
        .assert()
        .stdout(indoc! {r#"
            HTTP/1.1 200 OK
            Content-Length: 6
            Date: N/A

        "#});
    mock.assert();
>>>>>>> dd79b979
}<|MERGE_RESOLUTION|>--- conflicted
+++ resolved
@@ -2559,10 +2559,7 @@
 
 
         "#});
-<<<<<<< HEAD
-    server.assert_hits(1);
-=======
-    mock.assert();
+    server.assert_hits(1);
 }
 
 #[test]
@@ -2583,5 +2580,4 @@
 
         "#});
     mock.assert();
->>>>>>> dd79b979
 }